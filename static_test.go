package martini

import (
	"bytes"
<<<<<<< HEAD
	"github.com/codegangsta/inject"
	"log"
=======
>>>>>>> 3185ecdd
	"net/http"
	"net/http/httptest"
	"testing"
)

func Test_Static(t *testing.T) {
	response := httptest.NewRecorder()
	response.Body = new(bytes.Buffer)

	m := New()
	r := NewRouter()

	m.Use(Static("."))
	m.Action(r.Handle)

	req, err := http.NewRequest("GET", "http://localhost:3000/martini.go", nil)
	if err != nil {
		t.Error(err)
	}
	m.ServeHTTP(response, req)
	expect(t, response.Code, http.StatusOK)
	if response.Body.Len() == 0 {
		t.Errorf("Got empty body for GET request")
	}
}

func Test_Static_Head(t *testing.T) {
	response := httptest.NewRecorder()
	response.Body = new(bytes.Buffer)

	m := New()
	r := NewRouter()

	m.Use(Static("."))
	m.Action(r.Handle)

	req, err := http.NewRequest("HEAD", "http://localhost:3000/martini.go", nil)
	if err != nil {
		t.Error(err)
	}

	m.ServeHTTP(response, req)
	expect(t, response.Code, http.StatusOK)
	if response.Body.Len() != 0 {
		t.Errorf("Got non-empty body for HEAD request")
	}
}

func Test_Static_As_Post(t *testing.T) {
	response := httptest.NewRecorder()

	m := New()
	r := NewRouter()

	m.Use(Static("."))
	m.Action(r.Handle)

	req, err := http.NewRequest("POST", "http://localhost:3000/martini.go", nil)
	if err != nil {
		t.Error(err)
	}

	m.ServeHTTP(response, req)
	expect(t, response.Code, http.StatusNotFound)
}

func Test_Static_BadDir(t *testing.T) {
	response := httptest.NewRecorder()

	m := Classic()

	req, err := http.NewRequest("GET", "http://localhost:3000/martini.go", nil)
	if err != nil {
		t.Error(err)
	}

	m.ServeHTTP(response, req)
	refute(t, response.Code, http.StatusOK)
}

func Test_Static_Options_Logging(t *testing.T) {
	response := httptest.NewRecorder()

	var buffer bytes.Buffer
	m := &Martini{inject.New(), []Handler{}, func() {}, log.New(&buffer, "[martini] ", 0)}
	m.Map(m.logger)
	m.Map(defaultReturnHandler())

	opt := StaticOptions{}
	m.Use(Static(".", opt))

	req, err := http.NewRequest("GET", "http://localhost:3000/martini.go", nil)
	if err != nil {
		t.Error(err)
	}

	m.ServeHTTP(response, req)
	expect(t, response.Code, http.StatusOK)
	expect(t, buffer.String(), "[martini] [Static] Serving /martini.go\n")

	// Now without logging
	m.Handlers()
	buffer.Reset()

	// This should disable logging
	opt.SkipLogging = true
	m.Use(Static(".", opt))

	m.ServeHTTP(response, req)
	expect(t, response.Code, http.StatusOK)
	expect(t, buffer.String(), "")
}

func Test_Static_Options_ServeIndex(t *testing.T) {
	response := httptest.NewRecorder()

	var buffer bytes.Buffer
	m := &Martini{inject.New(), []Handler{}, func() {}, log.New(&buffer, "[martini] ", 0)}
	m.Map(m.logger)
	m.Map(defaultReturnHandler())

	opt := StaticOptions{IndexFile: "martini.go"} // Define martini.go as index file
	m.Use(Static(".", opt))

	req, err := http.NewRequest("GET", "http://localhost:3000/", nil)
	if err != nil {
		t.Error(err)
	}

	m.ServeHTTP(response, req)
	expect(t, response.Code, http.StatusOK)
	expect(t, buffer.String(), "[martini] [Static] Serving /martini.go\n")

	// Now without index serving
	m.Handlers()
	buffer.Reset()

	// This should make Static() stop serving index.html (or martini.go in this case)
	opt.SkipServeIndex = true
	m.Use(Static(".", opt))

	m.ServeHTTP(response, req)
	expect(t, response.Code, http.StatusOK)
	expect(t, buffer.String(), "[martini] [Static] Serving /\n")
}<|MERGE_RESOLUTION|>--- conflicted
+++ resolved
@@ -2,11 +2,8 @@
 
 import (
 	"bytes"
-<<<<<<< HEAD
 	"github.com/codegangsta/inject"
 	"log"
-=======
->>>>>>> 3185ecdd
 	"net/http"
 	"net/http/httptest"
 	"testing"
@@ -145,10 +142,27 @@
 	buffer.Reset()
 
 	// This should make Static() stop serving index.html (or martini.go in this case)
+	// But since we make a request on the root URL.Path "/", it will not do anything at all
 	opt.SkipServeIndex = true
 	m.Use(Static(".", opt))
 
 	m.ServeHTTP(response, req)
 	expect(t, response.Code, http.StatusOK)
-	expect(t, buffer.String(), "[martini] [Static] Serving /\n")
+	expect(t, buffer.String(), "")
+
+	// A new request is now needed for testing non-root path requests
+	req, err = http.NewRequest("GET", "http://localhost:3000/testdata/", nil)
+	if err != nil {
+		t.Error(err)
+	}
+
+	m.Handlers()
+	buffer.Reset()
+
+	opt.SkipServeIndex = true
+	m.Use(Static(".", opt))
+
+	m.ServeHTTP(response, req)
+	expect(t, response.Code, http.StatusOK)
+	expect(t, buffer.String(), "[martini] [Static] Serving /testdata/\n")
 }